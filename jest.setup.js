// Suppress console warnings in tests
global.console = {
  ...console,
  warn: jest.fn(),
  error: jest.fn(),
};

// Mock Expo's import.meta registry to avoid "import outside scope" errors
global.__ExpoImportMetaRegistry = {
  register: jest.fn(),
  get: jest.fn(),
};

// Polyfill structuredClone for Jest
if (typeof global.structuredClone === 'undefined') {
  global.structuredClone = (obj) => JSON.parse(JSON.stringify(obj));
}

// Mock AsyncStorage
jest.mock('@react-native-async-storage/async-storage', () =>
  require('@react-native-async-storage/async-storage/jest/async-storage-mock')
);

// Mock expo-router
const mockRouter = {
  push: jest.fn(),
  replace: jest.fn(),
  back: jest.fn(),
};

jest.mock('expo-router', () => ({
  router: mockRouter,
  useRouter: () => mockRouter,
  usePathname: () => '/',
  Stack: {
    Screen: 'Screen',
  },
  Tabs: {
    Screen: 'Screen',
  },
  Link: 'Link',
}));

// Mock expo-linear-gradient
jest.mock('expo-linear-gradient', () => ({
  LinearGradient: 'LinearGradient',
}));

// Mock expo-blur
jest.mock('expo-blur', () => ({
  BlurView: 'BlurView',
}));

// Mock expo-image-picker
jest.mock('expo-image-picker', () => ({
  launchImageLibraryAsync: jest.fn(),
  MediaTypeOptions: {
    Images: 'Images',
  },
  launchCameraAsync: jest.fn(),
  requestCameraPermissionsAsync: jest.fn(),
  requestMediaLibraryPermissionsAsync: jest.fn(),
}));

// Mock react-native-razorpay with proper event emitter
jest.mock('react-native-razorpay', () => {
  const { EventEmitter } = require('events');
  return {
    __esModule: true,
    default: {
      open: jest.fn(() => Promise.resolve({ razorpay_payment_id: 'test_payment_id' })),
    },
  };
});

// Mock lucide-react-native
jest.mock('lucide-react-native', () => ({
  Home: 'Home',
  Settings: 'Settings',
  User: 'User',
  Camera: 'Camera',
  Sparkles: 'Sparkles',
  TrendingUp: 'TrendingUp',
  Upload: 'Upload',
  Zap: 'Zap',
  Moon: 'Moon',
  Sun: 'Sun',
  Bell: 'Bell',
  Lock: 'Lock',
  LogOut: 'LogOut',
  ChevronRight: 'ChevronRight',
  Cloud: 'Cloud',
  Smartphone: 'Smartphone',
  Shield: 'Shield',
  Info: 'Info',
  Star: 'Star',
  Mail: 'Mail',
  Github: 'Github',
  Linkedin: 'Linkedin',
  Instagram: 'Instagram',
  Twitter: 'Twitter',
  Heart: 'Heart',
  ExternalLink: 'ExternalLink',
  Shirt: 'Shirt',
  Edit3: 'Edit3',
  Phone: 'Phone',
  Calendar: 'Calendar',
  Users: 'Users',
  X: 'X',
  Mic: 'Mic',
  MicOff: 'MicOff',
  RotateCw: 'RotateCw',
  Volume2: 'Volume2',
  Wand2: 'Wand2',
  Download: 'Download',
  CheckCircle: 'CheckCircle',
  XCircle: 'XCircle',
  AlertCircle: 'AlertCircle',
}));

// Mock modularized components (now in feature modules)
jest.mock('@/OutfitScorer/components/OutfitScorerShowcase', () => ({
  OutfitScorerShowcase: () => 'OutfitScorerShowcase',
}));

jest.mock('@/OutfitScorer/components/ProductRecommendations', () => ({
  ProductRecommendationsSection: () => 'ProductRecommendationsSection',
}));

// Mock Footer component
jest.mock('./components/Footer', () => ({
  Footer: () => 'Footer',
}));

// Silence the warning: Animated: `useNativeDriver` is not supported
jest.mock('react-native/Libraries/Animated/NativeAnimatedHelper', () => {}, { virtual: true });

<<<<<<< HEAD
// Mock Animated API completely
jest.mock('react-native', () => {
  const RN = jest.requireActual('react-native');
  
  // Create a mock animated value
  class MockAnimatedValue {
    constructor(value) {
      this._value = value;
    }
    
    setValue(value) {
      this._value = value;
    }
    
    setOffset(offset) {
      this._offset = offset;
    }
    
    flattenOffset() {}
    
    extractOffset() {}
    
    addListener() {
      return 'mock-listener-id';
    }
    
    removeListener() {}
    
    removeAllListeners() {}
    
    stopAnimation() {}
    
    resetAnimation() {}
    
    interpolate() {
      return this;
    }
  }
  
  RN.Animated.timing = (value, config) => ({
    start: (callback) => {
      if (value && value.setValue) {
        value.setValue(config.toValue);
      }
      if (callback) {
        callback({ finished: true });
      }
    },
    stop: jest.fn(),
    reset: jest.fn(),
  });
  
  RN.Animated.spring = (value, config) => ({
    start: (callback) => {
      if (value && value.setValue) {
        value.setValue(config.toValue);
      }
      if (callback) {
        callback({ finished: true });
      }
    },
    stop: jest.fn(),
    reset: jest.fn(),
  });
  
  RN.Animated.decay = (value, config) => ({
    start: (callback) => {
      if (callback) {
        callback({ finished: true });
      }
    },
    stop: jest.fn(),
    reset: jest.fn(),
  });
  
  RN.Animated.loop = (animation) => ({
    start: jest.fn(),
    stop: jest.fn(),
    reset: jest.fn(),
  });
  
  RN.Animated.parallel = (animations) => ({
    start: (callback) => {
      if (callback) {
        callback({ finished: true });
      }
    },
    stop: jest.fn(),
    reset: jest.fn(),
  });
  
  RN.Animated.sequence = (animations) => ({
    start: (callback) => {
      if (callback) {
        callback({ finished: true });
      }
    },
    stop: jest.fn(),
    reset: jest.fn(),
  });
  
  RN.Animated.stagger = (time, animations) => ({
    start: (callback) => {
      if (callback) {
        callback({ finished: true });
      }
    },
    stop: jest.fn(),
    reset: jest.fn(),
  });
  
  RN.Animated.delay = (time) => ({
    start: (callback) => {
      if (callback) {
        callback({ finished: true });
      }
    },
    stop: jest.fn(),
    reset: jest.fn(),
  });
  
  RN.Animated.Value = MockAnimatedValue;
  RN.Animated.ValueXY = class MockAnimatedValueXY {
    constructor(value) {
      this.x = new MockAnimatedValue(value?.x || 0);
      this.y = new MockAnimatedValue(value?.y || 0);
    }
    setValue(value) {
      this.x.setValue(value.x);
      this.y.setValue(value.y);
    }
    setOffset(offset) {
      this.x.setOffset(offset.x);
      this.y.setOffset(offset.y);
    }
    flattenOffset() {
      this.x.flattenOffset();
      this.y.flattenOffset();
    }
    extractOffset() {
      this.x.extractOffset();
      this.y.extractOffset();
    }
    stopAnimation() {}
    resetAnimation() {}
    addListener() {
      return 'mock-listener-id';
    }
    removeListener() {}
    getLayout() {
      return {
        left: this.x,
        top: this.y,
      };
    }
  };
  
  return RN;
});

=======
// Comprehensive Animated API mock for TouchableOpacity and other animated components
// Mock Animated.Value class
class MockAnimatedValue {
  constructor(value) {
    this._value = value;
    this._listeners = [];
  }
  
  setValue(value) {
    this._value = value;
    this._listeners.forEach(listener => listener({ value }));
  }
  
  interpolate(config) {
    return new MockAnimatedValue(this._value);
  }
  
  addListener(callback) {
    this._listeners.push(callback);
    return this._listeners.length - 1;
  }
  
  removeListener(id) {
    this._listeners.splice(id, 1);
  }
  
  removeAllListeners() {
    this._listeners = [];
  }
  
  stopAnimation(callback) {
    if (callback) callback(this._value);
  }
  
  resetAnimation(callback) {
    if (callback) callback(this._value);
  }
  
  extractOffset() {}
  
  flattenOffset() {}
  
  setOffset(offset) {
    this._offset = offset;
  }
}

// Mock Animated.ValueXY class
class MockAnimatedValueXY {
  constructor(value) {
    this.x = new MockAnimatedValue(value?.x || 0);
    this.y = new MockAnimatedValue(value?.y || 0);
  }
  
  setValue(value) {
    this.x.setValue(value.x);
    this.y.setValue(value.y);
  }
  
  setOffset(offset) {
    this.x.setOffset(offset.x);
    this.y.setOffset(offset.y);
  }
  
  flattenOffset() {
    this.x.flattenOffset();
    this.y.flattenOffset();
  }
  
  extractOffset() {
    this.x.extractOffset();
    this.y.extractOffset();
  }
  
  stopAnimation(callback) {
    this.x.stopAnimation();
    this.y.stopAnimation();
    if (callback) callback({ x: this.x._value, y: this.y._value });
  }
  
  resetAnimation(callback) {
    this.x.resetAnimation();
    this.y.resetAnimation();
    if (callback) callback({ x: this.x._value, y: this.y._value });
  }
  
  addListener(callback) {
    return this.x.addListener(callback);
  }
  
  removeListener(id) {
    this.x.removeListener(id);
    this.y.removeListener(id);
  }
  
  removeAllListeners() {
    this.x.removeAllListeners();
    this.y.removeAllListeners();
  }
  
  getLayout() {
    return {
      left: this.x,
      top: this.y,
    };
  }
  
  getTranslateTransform() {
    return [
      { translateX: this.x },
      { translateY: this.y },
    ];
  }
}

// Mock animation creator that returns a controllable animation
const createMockAnimation = (value, config) => ({
  start: (callback) => {
    if (callback) {
      callback({ finished: true });
    }
  },
  stop: jest.fn(),
  reset: jest.fn(),
});

// Patch the Animated module directly
const RN = require('react-native');
RN.Animated.Value = MockAnimatedValue;
RN.Animated.ValueXY = MockAnimatedValueXY;
RN.Animated.timing = jest.fn((value, config) => createMockAnimation(value, config));
RN.Animated.spring = jest.fn((value, config) => createMockAnimation(value, config));
RN.Animated.decay = jest.fn((value, config) => createMockAnimation(value, config));
RN.Animated.loop = jest.fn((animation) => ({
  start: (callback) => {
    if (callback) callback({ finished: true });
  },
  stop: jest.fn(),
  reset: jest.fn(),
}));
RN.Animated.parallel = jest.fn((animations, config) => ({
  start: (callback) => {
    if (callback) callback({ finished: true });
  },
  stop: jest.fn(),
  reset: jest.fn(),
}));
RN.Animated.sequence = jest.fn((animations) => ({
  start: (callback) => {
    if (callback) callback({ finished: true });
  },
  stop: jest.fn(),
  reset: jest.fn(),
}));
RN.Animated.stagger = jest.fn((delay, animations) => ({
  start: (callback) => {
    if (callback) callback({ finished: true });
  },
  stop: jest.fn(),
  reset: jest.fn(),
}));
RN.Animated.delay = jest.fn((time) => ({
  start: (callback) => {
    if (callback) callback({ finished: true });
  },
  stop: jest.fn(),
  reset: jest.fn(),
}));
RN.Animated.event = jest.fn((argMapping, config) => jest.fn());

>>>>>>> ad4140f7
// Mock global fetch
global.fetch = jest.fn();

// Mock Supabase
jest.mock('./lib/supabase', () => ({
  supabase: {
    auth: {
      getSession: jest.fn(() => Promise.resolve({ data: { session: null }, error: null })),
      onAuthStateChange: jest.fn(() => ({
        data: { subscription: { unsubscribe: jest.fn() } },
      })),
      signOut: jest.fn(() => Promise.resolve({ error: null })),
    },
    from: jest.fn(() => ({
      select: jest.fn().mockReturnThis(),
      insert: jest.fn().mockReturnThis(),
      update: jest.fn().mockReturnThis(),
      delete: jest.fn().mockReturnThis(),
      eq: jest.fn().mockReturnThis(),
      single: jest.fn(() => Promise.resolve({ data: null, error: null })),
    })),
  },
}));

// Reset mocks before each test
beforeEach(() => {
  jest.clearAllMocks();
});<|MERGE_RESOLUTION|>--- conflicted
+++ resolved
@@ -135,168 +135,6 @@
 // Silence the warning: Animated: `useNativeDriver` is not supported
 jest.mock('react-native/Libraries/Animated/NativeAnimatedHelper', () => {}, { virtual: true });
 
-<<<<<<< HEAD
-// Mock Animated API completely
-jest.mock('react-native', () => {
-  const RN = jest.requireActual('react-native');
-  
-  // Create a mock animated value
-  class MockAnimatedValue {
-    constructor(value) {
-      this._value = value;
-    }
-    
-    setValue(value) {
-      this._value = value;
-    }
-    
-    setOffset(offset) {
-      this._offset = offset;
-    }
-    
-    flattenOffset() {}
-    
-    extractOffset() {}
-    
-    addListener() {
-      return 'mock-listener-id';
-    }
-    
-    removeListener() {}
-    
-    removeAllListeners() {}
-    
-    stopAnimation() {}
-    
-    resetAnimation() {}
-    
-    interpolate() {
-      return this;
-    }
-  }
-  
-  RN.Animated.timing = (value, config) => ({
-    start: (callback) => {
-      if (value && value.setValue) {
-        value.setValue(config.toValue);
-      }
-      if (callback) {
-        callback({ finished: true });
-      }
-    },
-    stop: jest.fn(),
-    reset: jest.fn(),
-  });
-  
-  RN.Animated.spring = (value, config) => ({
-    start: (callback) => {
-      if (value && value.setValue) {
-        value.setValue(config.toValue);
-      }
-      if (callback) {
-        callback({ finished: true });
-      }
-    },
-    stop: jest.fn(),
-    reset: jest.fn(),
-  });
-  
-  RN.Animated.decay = (value, config) => ({
-    start: (callback) => {
-      if (callback) {
-        callback({ finished: true });
-      }
-    },
-    stop: jest.fn(),
-    reset: jest.fn(),
-  });
-  
-  RN.Animated.loop = (animation) => ({
-    start: jest.fn(),
-    stop: jest.fn(),
-    reset: jest.fn(),
-  });
-  
-  RN.Animated.parallel = (animations) => ({
-    start: (callback) => {
-      if (callback) {
-        callback({ finished: true });
-      }
-    },
-    stop: jest.fn(),
-    reset: jest.fn(),
-  });
-  
-  RN.Animated.sequence = (animations) => ({
-    start: (callback) => {
-      if (callback) {
-        callback({ finished: true });
-      }
-    },
-    stop: jest.fn(),
-    reset: jest.fn(),
-  });
-  
-  RN.Animated.stagger = (time, animations) => ({
-    start: (callback) => {
-      if (callback) {
-        callback({ finished: true });
-      }
-    },
-    stop: jest.fn(),
-    reset: jest.fn(),
-  });
-  
-  RN.Animated.delay = (time) => ({
-    start: (callback) => {
-      if (callback) {
-        callback({ finished: true });
-      }
-    },
-    stop: jest.fn(),
-    reset: jest.fn(),
-  });
-  
-  RN.Animated.Value = MockAnimatedValue;
-  RN.Animated.ValueXY = class MockAnimatedValueXY {
-    constructor(value) {
-      this.x = new MockAnimatedValue(value?.x || 0);
-      this.y = new MockAnimatedValue(value?.y || 0);
-    }
-    setValue(value) {
-      this.x.setValue(value.x);
-      this.y.setValue(value.y);
-    }
-    setOffset(offset) {
-      this.x.setOffset(offset.x);
-      this.y.setOffset(offset.y);
-    }
-    flattenOffset() {
-      this.x.flattenOffset();
-      this.y.flattenOffset();
-    }
-    extractOffset() {
-      this.x.extractOffset();
-      this.y.extractOffset();
-    }
-    stopAnimation() {}
-    resetAnimation() {}
-    addListener() {
-      return 'mock-listener-id';
-    }
-    removeListener() {}
-    getLayout() {
-      return {
-        left: this.x,
-        top: this.y,
-      };
-    }
-  };
-  
-  return RN;
-});
-
-=======
 // Comprehensive Animated API mock for TouchableOpacity and other animated components
 // Mock Animated.Value class
 class MockAnimatedValue {
@@ -467,7 +305,6 @@
 }));
 RN.Animated.event = jest.fn((argMapping, config) => jest.fn());
 
->>>>>>> ad4140f7
 // Mock global fetch
 global.fetch = jest.fn();
 
